--- conflicted
+++ resolved
@@ -252,7 +252,6 @@
   <data name="InvalidConstraint" xml:space="preserve">
     <value>Constraint is not supported for this type and will be ignored.</value>
   </data>
-<<<<<<< HEAD
   <data name="NonAppJsonTypeNotSupported" xml:space="preserve">
     <value>Media types other than 'application/json' has limited support</value>
   </data>
@@ -261,12 +260,10 @@
   </data>
   <data name="NetworkInterfacesApiWarningMessage" xml:space="preserve">
     <value>May not reference more than one of 'Microsoft.Compute' and 'Microsoft.Network'</value>
-=======
   <data name="OperationParametersNotAllowedMessage" xml:space="preserve">
     <value>Parameters "subscriptionId" and "api-version" are not allowed in the operations section</value>
   </data>
   <data name="ServiceDefinitionParametersMissingMessage" xml:space="preserve">
     <value>Parameters "subscriptionId" or "api-version" are referenced but not defined in the parameters section of Service Definition</value>
->>>>>>> e67ca8db
   </data>
 </root>