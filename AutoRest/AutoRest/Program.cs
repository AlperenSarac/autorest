--- conflicted
+++ resolved
@@ -57,9 +57,6 @@
                 }
                 finally
                 {
-<<<<<<< HEAD
-                    ReportResults(args, settings);
-=======
                     if (
                         Logger.Entries.Any(
                             e => e.Severity == LogEntrySeverity.Error || e.Severity == LogEntrySeverity.Fatal))
@@ -100,7 +97,6 @@
                     }
 
                     Console.ResetColor();
->>>>>>> 32d190e4
                 }
             }
             catch (Exception exception)
@@ -109,57 +105,6 @@
                 Console.Error.WriteLine(Resources.ConsoleErrorStackTrace, exception.StackTrace);
             }
             return exitCode;
-<<<<<<< HEAD
-        }
-
-        [SuppressMessage("Microsoft.Globalization", "CA1303:DoNotPassLiteralsAsLocalizedParameters", Justification = "Single space should not need to be localized.")]
-        private static void ReportResults(string[] args, Settings settings)
-        {
-            if (settings != null && !settings.ShowHelp)
-            {
-                if (Logger.Entries.Any(e => e.Severity == LogEntrySeverity.Error || e.Severity == LogEntrySeverity.Fatal))
-                {
-                    if (Console.BackgroundColor == ConsoleColor.Black)
-                        Console.ForegroundColor = ConsoleColor.Red;
-                    Console.WriteLine(Resources.GenerationFailed);
-                    Console.WriteLine(string.Format(CultureInfo.InvariantCulture, "{0} {1}",
-                        typeof(Program).Assembly.ManifestModule.Name,
-                        string.Join(" ", args)));
-                }
-                else
-                {
-                    Console.WriteLine(Resources.GenerationComplete,
-                        settings.CodeGenerator, settings.Input);
-                }
-            }
-
-            // Include LogEntrySeverity.Infos for verbose logging.
-            if (args.Any(a => "-Verbose".Equals(a, StringComparison.OrdinalIgnoreCase)))
-            {
-                if (Console.BackgroundColor == ConsoleColor.Black)
-                    Console.ForegroundColor = ConsoleColor.White;
-                Logger.WriteInfos(Console.Out);
-            }
-
-            if (Logger.Entries.Any(
-                    e => e.Severity == LogEntrySeverity.Error || e.Severity == LogEntrySeverity.Fatal))
-            {
-                if (Console.BackgroundColor == ConsoleColor.Black)
-                    Console.ForegroundColor = ConsoleColor.Red;
-                Logger.WriteErrors(Console.Error,
-                    args.Any(a => "-Verbose".Equals(a, StringComparison.OrdinalIgnoreCase)));
-            }
-
-            if (Logger.Entries.Any(e => e.Severity == LogEntrySeverity.Warning))
-            {
-                if (Console.BackgroundColor == ConsoleColor.Black)
-                    Console.ForegroundColor = ConsoleColor.Yellow;
-                Logger.WriteWarnings(Console.Out);
-            }
-
-            Console.ResetColor();
-=======
->>>>>>> 32d190e4
         }
 
         /// <summary>
