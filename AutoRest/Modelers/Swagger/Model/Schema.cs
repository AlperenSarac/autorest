--- conflicted
+++ resolved
@@ -5,11 +5,7 @@
 using System.Linq;
 using System.Globalization;
 using System.Collections.Generic;
-<<<<<<< HEAD
-using Microsoft.Rest.Generator.Logging;
-=======
 using Resources = Microsoft.Rest.Modeler.Swagger.Properties.Resources;
->>>>>>> 32811b16
 
 namespace Microsoft.Rest.Modeler.Swagger.Model
 {
@@ -67,14 +63,6 @@
         /// <summary>
         /// Validate the Swagger object against a number of object-specific validation rules.
         /// </summary>
-<<<<<<< HEAD
-        /// <param name="validationErrors">A list of error messages, filled in during processing.</param>
-        /// <returns>True if there are no validation errors, false otherwise.</returns>
-        public override bool Validate(List<LogEntry> validationErrors)
-        {
-            var errorCount = validationErrors.Count;
-            base.Validate(validationErrors);
-=======
         /// <returns>True if there are no validation errors, false otherwise.</returns>
         public override bool Validate(ValidationContext context)
         {
@@ -99,21 +87,10 @@
                 }
             }
 
->>>>>>> 32811b16
             if (Properties != null)
             {
                 foreach (var prop in Properties.Values)
                 {
-<<<<<<< HEAD
-                    prop.Validate(validationErrors);
-                }
-            }
-            if (ExternalDocs != null)
-            {
-                ExternalDocs.Validate(validationErrors);
-            }
-            return validationErrors.Count == errorCount;
-=======
                     prop.Validate(context);
                 }
             }
@@ -124,7 +101,6 @@
             }
 
             return context.ValidationErrors.Count == errorCount;
->>>>>>> 32811b16
         }
 
         public override bool Compare(SwaggerBase priorVersion, ValidationContext context)
@@ -135,20 +111,15 @@
             {
                 throw new ArgumentNullException("priorVersion");
             }
-<<<<<<< HEAD
-=======
             if (context == null)
             {
                 throw new ArgumentNullException("context");
             }
->>>>>>> 32811b16
 
             var errorCount = context.ValidationErrors.Count;
 
             base.Compare(priorVersion, context);
 
-<<<<<<< HEAD
-=======
             if (priorSchema.ReadOnly != ReadOnly)
             {
                 context.LogBreakingChange(string.Format(CultureInfo.InvariantCulture, Resources.ReadonlyPropertyChanged2, priorSchema.ReadOnly.ToString().ToLower(CultureInfo.CurrentCulture), ReadOnly.ToString().ToLower(CultureInfo.CurrentCulture)));
@@ -180,7 +151,6 @@
                 }
             }
 
->>>>>>> 32811b16
             CompareProperties(priorSchema, context);
 
             return context.ValidationErrors.Count == errorCount;
@@ -197,19 +167,11 @@
                     Schema model = null;
                     if (Properties == null || !Properties.TryGetValue(def.Key, out model))
                     {
-<<<<<<< HEAD
-                        context.LogBreakingChange(string.Format("The new version is missing a property found in the old version. Was '{0}' renamed or removed?", def.Key));
-                    }
-                    else
-                    {
-                        context.PushTitle(context.Title + "/" + def);
-=======
                         context.LogBreakingChange(string.Format(CultureInfo.InvariantCulture, Resources.RemovedProperty1, def.Key));
                     }
                     else
                     {
                         context.PushTitle(context.Title + "/" + def.Key);
->>>>>>> 32811b16
                         model.Compare(def.Value, context);
                         context.PopTitle();
                     }
@@ -225,11 +187,7 @@
                     Schema model = null;
                     if (priorSchema.Properties == null || !priorSchema.Properties.TryGetValue(def, out model) && Required.Contains(def))
                     {
-<<<<<<< HEAD
-                        context.LogBreakingChange(string.Format("The new version has a new required property '{0}' not found in the old version", def));
-=======
                         context.LogBreakingChange(string.Format(CultureInfo.InvariantCulture, Resources.AddedRequiredProperty1, def));
->>>>>>> 32811b16
                     }
                 }
             }
