// Copyright (c) Microsoft Corporation. All rights reserved.
// Licensed under the MIT License. See License.txt in the project root for license information.

using System;
using System.Linq;
using System.Globalization;
using System.Collections.Generic;
using Microsoft.Rest.Generator.Logging;
<<<<<<< HEAD
=======
using Resources = Microsoft.Rest.Modeler.Swagger.Properties.Resources;
>>>>>>> 32811b16

namespace Microsoft.Rest.Modeler.Swagger.Model
{
    /// <summary>
    /// Describes a single API operation on a path.
    /// </summary>
    public class Operation : SwaggerBase
    {
        public Operation()
        {
            Consumes = new List<string>();
            Produces = new List<string>();
        }

        /// <summary>
        /// A list of tags for API documentation control.
        /// </summary>
        public IList<string> Tags { get; set; }

        /// <summary>
        /// A friendly serviceTypeName for the operation. The id MUST be unique among all 
        /// operations described in the API. Tools and libraries MAY use the 
        /// operation id to uniquely identify an operation.
        /// </summary>
        public string OperationId { get; set; }

        public string Summary { get; set; }

        public string Description { get; set; }

        /// <summary>
        /// Additional external documentation for this operation.
        /// </summary>
        public ExternalDoc ExternalDocs { get; set; }

        /// <summary>
        /// A list of MIME types the operation can consume.
        /// </summary>
        public IList<string> Consumes { get; set; }

        /// <summary>
        /// A list of MIME types the operation can produce. 
        /// </summary>
        public IList<string> Produces { get; set; }

        /// <summary>
        /// A list of parameters that are applicable for this operation. 
        /// If a parameter is already defined at the Path Item, the 
        /// new definition will override it, but can never remove it.
        /// </summary>
        public IList<SwaggerParameter> Parameters { get; set; }

        /// <summary>
        /// The list of possible responses as they are returned from executing this operation.
        /// </summary>
        public Dictionary<string, OperationResponse> Responses { get; set; }

        /// <summary>
        /// The transfer protocol for the operation. 
        /// </summary>
        public IList<TransferProtocolScheme> Schemes { get; set; }

        public bool Deprecated { get; set; }

        /// <summary>
        /// A declaration of which security schemes are applied for this operation. 
        /// The list of values describes alternative security schemes that can be used 
        /// (that is, there is a logical OR between the security requirements). 
        /// This definition overrides any declared top-level security. To remove a 
        /// top-level security declaration, an empty array can be used.
        /// </summary>
        public IList<Dictionary<string, List<string>>> Security { get; set; }

        /// <summary>
        /// Validate the Swagger object against a number of object-specific validation rules.
        /// </summary>
<<<<<<< HEAD
        /// <param name="validationErrors">A list of error messages, filled in during processing.</param>
        /// <returns>True if there are no validation errors, false otherwise.</returns>
        public override bool Validate(List<LogEntry> validationErrors)
        {
            var errorCount = validationErrors.Count;

            var errors = new List<LogEntry>();

            base.Validate(errors);

            errors.AddRange(Consumes
                .Where(input => !string.IsNullOrEmpty(input) && !input.Contains("json"))
                .Select(input => new LogEntry
                {
                    Severity = LogEntrySeverity.Error,
                    Message = string.Format("Currently, only JSON-based request payloads are supported, so '{0}' won't work.", input)
                }));

            errors.AddRange(Produces
                .Where(input => !string.IsNullOrEmpty(input) && !input.Contains("json"))
                .Select(input => new LogEntry
                {
                    Severity = LogEntrySeverity.Error,
                    Message = string.Format("Currently, only JSON-based request payloads are supported, so '{0}' won't work.", input)
                }));

            foreach (var param in Parameters)
            {
                param.Validate(errors);
=======
        /// <returns>True if there are no validation errors, false otherwise.</returns>
        public override bool Validate(ValidationContext context)
        {
            if (context == null)
            {
                throw new ArgumentNullException("context");
            }

            var errorCount = context.ValidationErrors.Count;

            base.Validate(context);

            context.ValidationErrors.AddRange(Consumes
                .Where(input => !string.IsNullOrEmpty(input) && !input.Contains("json"))
                .Select(input => new LogEntry
                {
                    Severity = LogEntrySeverity.Warning,
                    Message = string.Format(CultureInfo.InvariantCulture, Resources.OnlyJSONInRequests1, input)
                }));

            context.ValidationErrors.AddRange(Produces
                .Where(input => !string.IsNullOrEmpty(input) && !input.Contains("json"))
                .Select(input => new LogEntry
                {
                    Severity = LogEntrySeverity.Warning,
                    Message = string.Format(CultureInfo.InvariantCulture, Resources.OnlyJSONInResponses1, input)
                }));

            if (Parameters != null)
            {
                var bodyParameters = new HashSet<string>();

                foreach (var param in Parameters)
                {
                    if (param.In == ParameterLocation.Body)
                        bodyParameters.Add(param.Name);
                    if (param.Reference != null)
                    {
                        var pRef = FindReferencedParameter(param.Reference, context.Parameters);
                        if (pRef != null && pRef.In == ParameterLocation.Body)
                        {
                            bodyParameters.Add(pRef.Name);
                        }
                    }
                    if (!string.IsNullOrEmpty(param.Name))
                        context.PushTitle(context.Title + "/" + param.Name);
                    param.Validate(context);
                    if (!string.IsNullOrEmpty(param.Name))
                        context.PopTitle();
                }

                if (bodyParameters.Count > 1)
                {
                    context.LogError(string.Format(CultureInfo.InvariantCulture, Resources.TooManyBodyParameters1, string.Join(",", bodyParameters)));
                }

                FindAllPathParameters(context);
>>>>>>> 32811b16
            }

            if (Responses == null || Responses.Count == 0)
            {
<<<<<<< HEAD
                errors.Add(new LogEntry
                {
                    Severity = LogEntrySeverity.Error,
                    Message = string.Format(CultureInfo.InvariantCulture, "No response objects defined.")
                });
            }
            else
            {
                foreach (var response in Responses.Values)
                {
                    response.Validate(errors);
=======
                context.LogError(string.Format(CultureInfo.InvariantCulture, Resources.NoResponses));
            }
            else
            {
                foreach (var response in Responses)
                {
                    context.PushTitle(context.Title + "/" + response.Key);
                    response.Value.Validate(context);
                    context.PopTitle();
>>>>>>> 32811b16
                }
            }

            if (ExternalDocs != null)
<<<<<<< HEAD
                ExternalDocs.Validate(errors);

            validationErrors.AddRange(errors.Select(e => new LogEntry
            {
                Severity = e.Severity,
                Message = OperationId + ": " + e.Message,
                Exception = e.Exception
            }));

            return validationErrors.Count == errorCount;
=======
            {
                ExternalDocs.Validate(context);
            }

            return context.ValidationErrors.Count == errorCount;
        }

        private void FindAllPathParameters(ValidationContext context)
        {
            var parts = context.Path.Split("/?".ToCharArray());

            foreach (var part in parts.Where(p => !string.IsNullOrEmpty(p)))
            {
               if (part[0] == '{' && part[part.Length-1] == '}')
                {
                    var pName = part.Trim('{','}');
                    var found = FindParameter(pName, context.Parameters);

                    if (found == null)
                    {
                        context.LogError(string.Format(CultureInfo.InvariantCulture, Resources.NoDefinitionForPathParameter1, pName));
                    }
                }
            }
        }

        private SwaggerParameter FindParameter(string name, IDictionary<string, SwaggerParameter> parameters)
        {
            if (Parameters != null)
            {
                foreach (var param in Parameters)
                {
                    if (name.Equals(param.Name) && param.In == ParameterLocation.Path)
                        return param;

                    var pRef = FindReferencedParameter(param.Reference, parameters);

                    if (pRef != null && name.Equals(pRef.Name) && pRef.In == ParameterLocation.Path)
                    {
                        return pRef;
                    }
                }
            }
            return null;
        }

        private OperationResponse FindResponse(string name, IDictionary<string, OperationResponse> responses)
        {
            OperationResponse response = null;

            if (this.Responses.TryGetValue(name, out response))
            {
                if (!string.IsNullOrEmpty(response.Reference))
                {
                    response = FindReferencedResponse(response.Reference, responses);
                }
            }
           
            return response;
        }

        private static SwaggerParameter FindReferencedParameter(string reference, IDictionary<string, SwaggerParameter> parameters)
        {
            if (reference != null && reference.StartsWith("#", StringComparison.Ordinal))
            {
                var parts =reference.Split('/');
                if (parts.Length == 3 && parts[1].Equals("parameters"))
                {
                    SwaggerParameter p = null;
                    if (parameters.TryGetValue(parts[2], out p))
                    {
                        return p;
                    }
                }
            }

            return null;
        }

        private static OperationResponse FindReferencedResponse(string reference, IDictionary<string, OperationResponse> responses)
        {
            if (reference != null && reference.StartsWith("#", StringComparison.Ordinal))
            {
                var parts = reference.Split('/');
                if (parts.Length == 3 && parts[1].Equals("parameters"))
                {
                    OperationResponse r = null;
                    if (responses.TryGetValue(parts[2], out r))
                    {
                        return r;
                    }
                }
            }

            return null;
>>>>>>> 32811b16
        }

        public override bool Compare(SwaggerBase priorVersion, ValidationContext context)
        {
            var priorOperation = priorVersion as Operation;

            if (priorOperation == null)
            {
                throw new ArgumentNullException("priorVersion");
            }
<<<<<<< HEAD
=======
            if (context == null)
            {
                throw new ArgumentNullException("context");
            }
>>>>>>> 32811b16

            var errorCount = context.ValidationErrors.Count;

            base.Compare(priorVersion, context);


            if (string.IsNullOrEmpty(OperationId))
            {
<<<<<<< HEAD
                context.LogError("Empty operationId in new version.");
=======
                context.LogError(Resources.EmptyOperationId);
>>>>>>> 32811b16
            }
            else
            {
                if (!OperationId.Equals(priorOperation.OperationId))
                {
<<<<<<< HEAD
                    context.LogBreakingChange("The operation id has been changed. This will impact the generated code.");
                }
            }

            // Check that no parameters were removed or reordered, and compare them if it's not the case.

            foreach (var oldParam in priorOperation.Parameters)
            {
                SwaggerParameter newParam = Parameters.FirstOrDefault(p => p.Name != null && p.Name.Equals(oldParam.Name));
=======
                    context.LogBreakingChange(Resources.ModifiedOperationId);
                }
            }

            CheckParameters(context, priorOperation);

            if (Responses != null && priorOperation.Responses != null)
            {
                foreach (var response in Responses)
                {
                    var oldResponse = priorOperation.FindResponse(response.Key, context.PriorResponses);

                    if (oldResponse == null)
                    {
                        context.LogBreakingChange(string.Format(CultureInfo.InvariantCulture, Resources.AddingResponseCode1, response.Key));
                    }
                    else
                    {
                        context.PushTitle(context.Title + "/" + response.Key);
                        response.Value.Compare(oldResponse, context);
                        context.PopTitle();
                    }
                }

                foreach (var response in priorOperation.Responses)
                {
                    var newResponse = priorOperation.FindResponse(response.Key, context.Responses);

                    if (newResponse == null)
                    {
                        context.LogBreakingChange(string.Format(CultureInfo.InvariantCulture, Resources.RemovedResponseCode1, response.Key));
                    }
                }
            }

            return context.ValidationErrors.Count == errorCount;
        }

        private void CheckParameters(ValidationContext context, Operation priorOperation)
        {
            // Check that no parameters were removed or reordered, and compare them if it's not the case.

            foreach (var oldParam in priorOperation.Parameters
                .Select(p => string.IsNullOrEmpty(p.Reference) ? p : FindReferencedParameter(p.Reference, context.PriorParameters)))
            {
                SwaggerParameter newParam = FindParameter(oldParam.Name, context.Parameters);
>>>>>>> 32811b16

                if (newParam != null)
                {
                    context.PushTitle(context.Title + "/" + oldParam.Name);
                    newParam.Compare(oldParam, context);
                    context.PopTitle();
                }
                else if (oldParam.IsRequired)
                {
<<<<<<< HEAD
                    context.LogBreakingChange("A required parameter has been removed");
=======
                    context.LogBreakingChange(string.Format(CultureInfo.InvariantCulture, Resources.RemovedRequiredParameter1, oldParam.Name));
>>>>>>> 32811b16
                }
            }

            // Check that no required parameters were added.

<<<<<<< HEAD
            foreach (var newParam in Parameters.Where(p => p.IsRequired))
            {
                SwaggerParameter oldParam = priorOperation.Parameters.FirstOrDefault(p => p.Name != null && p.Name.Equals(newParam.Name));

                if (oldParam == null)
                {
                    context.LogBreakingChange(string.Format("The new version adds a required parameter '{0}'.", newParam.Name));
                }
            }

            return context.ValidationErrors.Count == errorCount;
=======
            foreach (var newParam in Parameters
                .Select(p => string.IsNullOrEmpty(p.Reference) ? p : FindReferencedParameter(p.Reference, context.Parameters))
                .Where(p => p != null && p.IsRequired))
            {
                if (newParam == null) continue;

                SwaggerParameter oldParam = FindParameter(newParam.Name, context.PriorParameters);

                if (oldParam == null)
                {
                    context.LogBreakingChange(string.Format(CultureInfo.InvariantCulture, Resources.AddingRequiredParameter1, newParam.Name));
                }
            }
>>>>>>> 32811b16
        }
    }
}<|MERGE_RESOLUTION|>--- conflicted
+++ resolved
@@ -6,10 +6,7 @@
 using System.Globalization;
 using System.Collections.Generic;
 using Microsoft.Rest.Generator.Logging;
-<<<<<<< HEAD
-=======
 using Resources = Microsoft.Rest.Modeler.Swagger.Properties.Resources;
->>>>>>> 32811b16
 
 namespace Microsoft.Rest.Modeler.Swagger.Model
 {
@@ -86,37 +83,6 @@
         /// <summary>
         /// Validate the Swagger object against a number of object-specific validation rules.
         /// </summary>
-<<<<<<< HEAD
-        /// <param name="validationErrors">A list of error messages, filled in during processing.</param>
-        /// <returns>True if there are no validation errors, false otherwise.</returns>
-        public override bool Validate(List<LogEntry> validationErrors)
-        {
-            var errorCount = validationErrors.Count;
-
-            var errors = new List<LogEntry>();
-
-            base.Validate(errors);
-
-            errors.AddRange(Consumes
-                .Where(input => !string.IsNullOrEmpty(input) && !input.Contains("json"))
-                .Select(input => new LogEntry
-                {
-                    Severity = LogEntrySeverity.Error,
-                    Message = string.Format("Currently, only JSON-based request payloads are supported, so '{0}' won't work.", input)
-                }));
-
-            errors.AddRange(Produces
-                .Where(input => !string.IsNullOrEmpty(input) && !input.Contains("json"))
-                .Select(input => new LogEntry
-                {
-                    Severity = LogEntrySeverity.Error,
-                    Message = string.Format("Currently, only JSON-based request payloads are supported, so '{0}' won't work.", input)
-                }));
-
-            foreach (var param in Parameters)
-            {
-                param.Validate(errors);
-=======
         /// <returns>True if there are no validation errors, false otherwise.</returns>
         public override bool Validate(ValidationContext context)
         {
@@ -174,24 +140,10 @@
                 }
 
                 FindAllPathParameters(context);
->>>>>>> 32811b16
             }
 
             if (Responses == null || Responses.Count == 0)
             {
-<<<<<<< HEAD
-                errors.Add(new LogEntry
-                {
-                    Severity = LogEntrySeverity.Error,
-                    Message = string.Format(CultureInfo.InvariantCulture, "No response objects defined.")
-                });
-            }
-            else
-            {
-                foreach (var response in Responses.Values)
-                {
-                    response.Validate(errors);
-=======
                 context.LogError(string.Format(CultureInfo.InvariantCulture, Resources.NoResponses));
             }
             else
@@ -201,23 +153,10 @@
                     context.PushTitle(context.Title + "/" + response.Key);
                     response.Value.Validate(context);
                     context.PopTitle();
->>>>>>> 32811b16
                 }
             }
 
             if (ExternalDocs != null)
-<<<<<<< HEAD
-                ExternalDocs.Validate(errors);
-
-            validationErrors.AddRange(errors.Select(e => new LogEntry
-            {
-                Severity = e.Severity,
-                Message = OperationId + ": " + e.Message,
-                Exception = e.Exception
-            }));
-
-            return validationErrors.Count == errorCount;
-=======
             {
                 ExternalDocs.Validate(context);
             }
@@ -313,7 +252,6 @@
             }
 
             return null;
->>>>>>> 32811b16
         }
 
         public override bool Compare(SwaggerBase priorVersion, ValidationContext context)
@@ -324,13 +262,10 @@
             {
                 throw new ArgumentNullException("priorVersion");
             }
-<<<<<<< HEAD
-=======
             if (context == null)
             {
                 throw new ArgumentNullException("context");
             }
->>>>>>> 32811b16
 
             var errorCount = context.ValidationErrors.Count;
 
@@ -339,27 +274,12 @@
 
             if (string.IsNullOrEmpty(OperationId))
             {
-<<<<<<< HEAD
-                context.LogError("Empty operationId in new version.");
-=======
                 context.LogError(Resources.EmptyOperationId);
->>>>>>> 32811b16
             }
             else
             {
                 if (!OperationId.Equals(priorOperation.OperationId))
                 {
-<<<<<<< HEAD
-                    context.LogBreakingChange("The operation id has been changed. This will impact the generated code.");
-                }
-            }
-
-            // Check that no parameters were removed or reordered, and compare them if it's not the case.
-
-            foreach (var oldParam in priorOperation.Parameters)
-            {
-                SwaggerParameter newParam = Parameters.FirstOrDefault(p => p.Name != null && p.Name.Equals(oldParam.Name));
-=======
                     context.LogBreakingChange(Resources.ModifiedOperationId);
                 }
             }
@@ -406,7 +326,6 @@
                 .Select(p => string.IsNullOrEmpty(p.Reference) ? p : FindReferencedParameter(p.Reference, context.PriorParameters)))
             {
                 SwaggerParameter newParam = FindParameter(oldParam.Name, context.Parameters);
->>>>>>> 32811b16
 
                 if (newParam != null)
                 {
@@ -416,29 +335,12 @@
                 }
                 else if (oldParam.IsRequired)
                 {
-<<<<<<< HEAD
-                    context.LogBreakingChange("A required parameter has been removed");
-=======
                     context.LogBreakingChange(string.Format(CultureInfo.InvariantCulture, Resources.RemovedRequiredParameter1, oldParam.Name));
->>>>>>> 32811b16
                 }
             }
 
             // Check that no required parameters were added.
 
-<<<<<<< HEAD
-            foreach (var newParam in Parameters.Where(p => p.IsRequired))
-            {
-                SwaggerParameter oldParam = priorOperation.Parameters.FirstOrDefault(p => p.Name != null && p.Name.Equals(newParam.Name));
-
-                if (oldParam == null)
-                {
-                    context.LogBreakingChange(string.Format("The new version adds a required parameter '{0}'.", newParam.Name));
-                }
-            }
-
-            return context.ValidationErrors.Count == errorCount;
-=======
             foreach (var newParam in Parameters
                 .Select(p => string.IsNullOrEmpty(p.Reference) ? p : FindReferencedParameter(p.Reference, context.Parameters))
                 .Where(p => p != null && p.IsRequired))
@@ -452,7 +354,6 @@
                     context.LogBreakingChange(string.Format(CultureInfo.InvariantCulture, Resources.AddingRequiredParameter1, newParam.Name));
                 }
             }
->>>>>>> 32811b16
         }
     }
 }