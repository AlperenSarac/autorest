--- conflicted
+++ resolved
@@ -4,13 +4,8 @@
 using System;
 using System.Globalization;
 using System.Collections.Generic;
-<<<<<<< HEAD
-using System.Globalization;
-=======
 using Resources = Microsoft.Rest.Modeler.Swagger.Properties.Resources;
->>>>>>> 32811b16
 using Newtonsoft.Json;
-using Microsoft.Rest.Generator.Logging;
 
 namespace Microsoft.Rest.Modeler.Swagger.Model
 {
@@ -31,23 +26,6 @@
         /// <summary>
         /// Validates the Swagger object against a number of object-specific validation rules.
         /// </summary>
-<<<<<<< HEAD
-        /// <param name="validationErrors">A list of error messages, filled in during processing.</param>
-        /// <returns>True if there are no validation errors, false otherwise.</returns>
-        public virtual bool Validate(List<LogEntry> validationErrors)
-        {
-            var errorCount = validationErrors.Count;
-            object clientName = null;
-            if (Extensions.TryGetValue("x-ms-client-name", out clientName))
-            {
-                if (string.IsNullOrEmpty(clientName as string))
-                {
-                    // TODO: where is this located in the input specification document?
-                    validationErrors.Add(new LogEntry(LogEntrySeverity.Error, string.Format(CultureInfo.InvariantCulture, "Empty x-ms-client-name property.")));
-                }
-            }
-            return validationErrors.Count == errorCount;
-=======
         /// <returns>True if there are no validation errors, false otherwise.</returns>
         public virtual bool Validate(ValidationContext context)
         {
@@ -73,7 +51,6 @@
             }
 
             return context.ValidationErrors.Count == errorCount;
->>>>>>> 32811b16
         }
 
         /// <summary>
@@ -84,55 +61,6 @@
         /// <returns></returns>
         public virtual bool Compare(SwaggerBase priorVersion, ValidationContext context)
         {
-<<<<<<< HEAD
-            return true;
-        }
-    }
-
-    public class ValidationContext
-    {
-        public ValidationContext()
-        {
-            Strict = false;
-            ValidationErrors = new List<LogEntry>();
-            _title.Push("");
-        }
-
-        public bool Strict { get; set; }
-
-        public string Title { get { return _title.Peek(); } }
-
-        public void PushTitle(string title) { _title.Push(title); }
-        public void PopTitle() { _title.Pop(); }
-
-        public Dictionary<string, Schema> Definitions { get; set; }
-
-        public Dictionary<string, SwaggerParameter> Parameters { get; set; }
-
-        public Dictionary<string, OperationResponse> Responses { get; set; }
-
-        public List<LogEntry> ValidationErrors { get; set; }
-
-        public void LogError(string message)
-        {
-            ValidationErrors.Add(new LogEntry
-            {
-                Severity = LogEntrySeverity.Error,
-                Message = string.Format("{0}: {1}", Title, message)
-            });
-        }
-
-        public void LogBreakingChange(string message)
-        {
-            ValidationErrors.Add(new LogEntry
-            {
-                Severity = Strict ? LogEntrySeverity.Error : LogEntrySeverity.Warning,
-                Message = string.Format("{0}: {1}", Title, message)
-            });
-        }
-
-        private Stack<string> _title = new Stack<string>();
-=======
             if (priorVersion == null)
             {
                 throw new ArgumentNullException("priorVersion");
@@ -143,7 +71,6 @@
             }
             return true;
         }
->>>>>>> 32811b16
     }
 
 
