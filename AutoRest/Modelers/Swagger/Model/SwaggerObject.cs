--- conflicted
+++ resolved
@@ -4,19 +4,13 @@
 using System;
 using System.Diagnostics.CodeAnalysis;
 using System.Globalization;
-<<<<<<< HEAD
-=======
 using System.Collections.Generic;
 using Resources = Microsoft.Rest.Modeler.Swagger.Properties.Resources;
->>>>>>> 32811b16
 using Newtonsoft.Json;
 using Microsoft.Rest.Generator.ClientModel;
 using Microsoft.Rest.Modeler.Swagger.Properties;
 using Microsoft.Rest.Generator.Logging;
-<<<<<<< HEAD
-=======
 using System.Text.RegularExpressions;
->>>>>>> 32811b16
 
 namespace Microsoft.Rest.Modeler.Swagger.Model
 {
@@ -163,8 +157,6 @@
             }
         }
 
-<<<<<<< HEAD
-=======
         public override bool Validate(ValidationContext context)
         {
             if (context == null)
@@ -181,7 +173,6 @@
             return context.ValidationErrors.Count == errorCount;
         }
 
->>>>>>> 32811b16
         public override bool Compare(SwaggerBase priorVersion, ValidationContext context)
         {
             var prior = priorVersion as SwaggerObject;
@@ -190,13 +181,10 @@
             {
                 throw new ArgumentNullException("priorVersion");
             }
-<<<<<<< HEAD
-=======
             if (context == null)
             {
                 throw new ArgumentNullException("context");
             }
->>>>>>> 32811b16
 
             var errorCount = context.ValidationErrors.Count;
 
@@ -204,33 +192,19 @@
 
             if (Reference != null && !Reference.Equals(prior.Reference))
             {
-<<<<<<< HEAD
-                context.LogBreakingChange("The '$ref' property points to different models in the old and new versions");
-=======
                 context.LogBreakingChange(Resources.ReferenceRedirection);
->>>>>>> 32811b16
             }
 
             if (IsRequired != prior.IsRequired)
             {
-<<<<<<< HEAD
-                context.LogBreakingChange("The 'required' status changed from the old version to the new");
-            }
-            
-=======
                 context.LogBreakingChange(Resources.RequiredStatusChange);
             }
 
->>>>>>> 32811b16
             // Are the types the same?
 
             if (prior.Type.HasValue != Type.HasValue || (Type.HasValue && prior.Type.Value != Type.Value))
             {
-<<<<<<< HEAD
-                context.LogBreakingChange("The new version has a different type than the previous one");
-=======
                 context.LogBreakingChange(Resources.TypeChanged);
->>>>>>> 32811b16
             }
 
             // What about the formats?
@@ -241,23 +215,6 @@
 
             if (Default != null && !Default.Equals(prior.Default) || (Default == null && !string.IsNullOrEmpty(prior.Default)))
             {
-<<<<<<< HEAD
-                context.LogBreakingChange("The new version has a different default value than the previous one");
-            }
-            return context.ValidationErrors.Count == errorCount;
-        }
-
-        protected void CompareFormats(SwaggerObject prior, ValidationContext context)
-        {
-            if (prior.Format == null && Format != null || prior.Format != null && Format == null)
-            {
-                context.LogBreakingChange("The new version has a different format than the previous one");
-            }
-        }
-        
-        protected void CompareItems(SwaggerObject prior, ValidationContext context)
-        {
-=======
                 context.LogBreakingChange(Resources.DefaultValueChanged);
             }
 
@@ -452,7 +409,6 @@
                 throw new ArgumentNullException("context");
             }
 
->>>>>>> 32811b16
             if (prior.Items != null && Items != null)
             {
                 context.PushTitle(context.Title + "/items");
