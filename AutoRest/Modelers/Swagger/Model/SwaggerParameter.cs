--- conflicted
+++ resolved
@@ -4,10 +4,7 @@
 using System;
 using System.Globalization;
 using System.Collections.Generic;
-<<<<<<< HEAD
-=======
 using Resources = Microsoft.Rest.Modeler.Swagger.Properties.Resources;
->>>>>>> 32811b16
 using Newtonsoft.Json;
 using Microsoft.Rest.Generator.Logging;
 
@@ -46,14 +43,6 @@
         /// <summary>
         /// Validate the Swagger object against a number of object-specific validation rules.
         /// </summary>
-<<<<<<< HEAD
-        /// <param name="validationErrors">A list of error messages, filled in during processing.</param>
-        /// <returns>True if there are no validation errors, false otherwise.</returns>
-        public override bool Validate(List<LogEntry> validationErrors)
-        {
-            var errorCount = validationErrors.Count;
-            base.Validate(validationErrors);
-=======
         /// <returns>True if there are no validation errors, false otherwise.</returns>
         public override bool Validate(ValidationContext context)
         {
@@ -67,7 +56,6 @@
             context.Direction = DataDirection.Request;
 
             base.Validate(context);
->>>>>>> 32811b16
 
             switch (In)
             {
@@ -75,13 +63,6 @@
                     {
                         if (Schema == null)
                         {
-<<<<<<< HEAD
-                            validationErrors.Add(new LogEntry
-                            {
-                                Severity = LogEntrySeverity.Error,
-                                Message = string.Format(CultureInfo.InvariantCulture, "'{0}' is a body parameter and must have a schema defined.", Name)
-                            });
-=======
                             context.LogError(Resources.BodyMustHaveSchema);
                         }
                         if ((Type.HasValue && Type != DataType.None) || 
@@ -92,7 +73,6 @@
                             !string.IsNullOrEmpty(Pattern)) 
                         {
                             context.LogError(Resources.BodyWithType);
->>>>>>> 32811b16
                         }
                         break;
                     }
@@ -102,27 +82,11 @@
                         object clientName = null;
                         if (!Extensions.TryGetValue("x-ms-client-name", out clientName) || !(clientName is string))
                         {
-<<<<<<< HEAD
-                            validationErrors.Add(new LogEntry
-                            {
-                                Severity = LogEntrySeverity.Warning,
-                                Message = string.Format(CultureInfo.InvariantCulture, "'{0}' is a header parameter and should have an explicit client name defined for improved code generation output quality.", Name)
-                            });
-                        }
-                        if (Schema != null)
-                        {
-                            validationErrors.Add(new LogEntry
-                            {
-                                Severity = LogEntrySeverity.Error,
-                                Message = string.Format(CultureInfo.InvariantCulture, "'{0}' is not a body parameter and must therefore not have a schema defined.", Name)
-                            });
-=======
                             context.LogWarning(Resources.HeaderShouldHaveClientName);
                         }
                         if (Schema != null)
                         {
                             context.LogError(Resources.InvalidSchemaParameter);
->>>>>>> 32811b16
                         }
                         break;
                     }
@@ -130,25 +94,12 @@
                     {
                         if (Schema != null)
                         {
-<<<<<<< HEAD
-                            validationErrors.Add(new LogEntry
-                            {
-                                Severity = LogEntrySeverity.Error,
-                                Message = string.Format(CultureInfo.InvariantCulture, "'{0}' is not a body parameter and must therefore not have a schema defined.", Name)
-                            });
-=======
                             context.LogError(Resources.InvalidSchemaParameter);
->>>>>>> 32811b16
                         }
                         break;
                     }
             }
 
-<<<<<<< HEAD
-            if (Schema != null)
-                Schema.Validate(validationErrors);
-            return validationErrors.Count == errorCount;
-=======
             if (!string.IsNullOrEmpty(Reference))
             {
                 ValidateReference(context);
@@ -179,7 +130,6 @@
                 }
             }
             // TOOD: figure out how to validate non-local references, they should already be available.
->>>>>>> 32811b16
         }
 
         public override bool Compare(SwaggerBase priorVersion, ValidationContext context)
@@ -190,11 +140,6 @@
             {
                 throw new ArgumentNullException("priorVersion");
             }
-<<<<<<< HEAD
-
-            var errorCount = context.ValidationErrors.Count;
-
-=======
             if (context == null)
             {
                 throw new ArgumentNullException("context");
@@ -204,43 +149,25 @@
 
             context.Direction = DataDirection.Request;
 
->>>>>>> 32811b16
             base.Compare(priorVersion, context);
 
             if (In != priorParameter.In)
             {
-<<<<<<< HEAD
-                context.LogBreakingChange(string.Format("how the parameter is passed has changed -- it used to be '{0}', now it is '{1}'", priorParameter.In.ToString().ToLowerInvariant(), In.ToString().ToLowerInvariant()));
-=======
                 context.LogBreakingChange(string.Format(CultureInfo.InvariantCulture, Resources.ParameterInHasChanged2, priorParameter.In.ToString().ToLower(CultureInfo.CurrentCulture), In.ToString().ToLower(CultureInfo.CurrentCulture)));
->>>>>>> 32811b16
             }
 
             if (IsConstant != priorParameter.IsConstant)
             {
-<<<<<<< HEAD
-                context.LogBreakingChange("The 'constant' status changed from the old version to the new");
-=======
                 context.LogBreakingChange(Resources.ConstantStatusHasChanged);
->>>>>>> 32811b16
             }
 
             if (Reference != null && !Reference.Equals(priorParameter.Reference))
             {
-<<<<<<< HEAD
-                context.LogBreakingChange("The $ref properties point to different models in the old and new versions");
-=======
                 context.LogBreakingChange(Resources.ReferenceRedirection);
->>>>>>> 32811b16
             }
 
             if (Schema != null && priorParameter.Schema != null)
             {
-<<<<<<< HEAD
-                Schema.Compare(priorParameter.Schema, context);
-            }
-
-=======
                 context.Direction = DataDirection.Request;
                 Schema.Compare(priorParameter.Schema, context);
                 context.Direction = DataDirection.None;
@@ -248,7 +175,6 @@
 
             context.Direction = DataDirection.None;
 
->>>>>>> 32811b16
             return context.ValidationErrors.Count == errorCount;
         }
     }
