﻿<?xml version="1.0" encoding="utf-8"?>
<Project ToolsVersion="4.0" xmlns="http://schemas.microsoft.com/developer/msbuild/2003">
  <ItemGroup>
    <!--
    Microsoft.Rest.ClientRuntime.Azure
    -->
    <SdkNuGetPackage Include="Microsoft.Rest.ClientRuntime.Azure">
<<<<<<< HEAD
      <PackageVersion>1.2.0</PackageVersion>
=======
      <PackageVersion>1.1.1</PackageVersion>
>>>>>>> aacad8ff
      <Folder>ClientRuntimes/CSharp/ClientRuntime.Azure/</Folder>
      <Name>Microsoft.Rest.ClientRuntime.Azure</Name>
      <Hidden>true</Hidden>
    </SdkNuGetPackage>
  </ItemGroup>
</Project><|MERGE_RESOLUTION|>--- conflicted
+++ resolved
@@ -5,11 +5,7 @@
     Microsoft.Rest.ClientRuntime.Azure
     -->
     <SdkNuGetPackage Include="Microsoft.Rest.ClientRuntime.Azure">
-<<<<<<< HEAD
-      <PackageVersion>1.2.0</PackageVersion>
-=======
       <PackageVersion>1.1.1</PackageVersion>
->>>>>>> aacad8ff
       <Folder>ClientRuntimes/CSharp/ClientRuntime.Azure/</Folder>
       <Name>Microsoft.Rest.ClientRuntime.Azure</Name>
       <Hidden>true</Hidden>
