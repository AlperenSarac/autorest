<<<<<<< HEAD
﻿# --------------------------------------------------------------------------
#
# Copyright (c) Microsoft Corporation. All rights reserved.
#
# The MIT License (MIT)
#
# Permission is hereby granted, free of charge, to any person obtaining a copy
# of this software and associated documentation files (the ""Software""), to
# deal in the Software without restriction, including without limitation the
# rights to use, copy, modify, merge, publish, distribute, sublicense, and/or
# sell copies of the Software, and to permit persons to whom the Software is
# furnished to do so, subject to the following conditions:
#
# The above copyright notice and this permission notice shall be included in
# all copies or substantial portions of the Software.
#
# THE SOFTWARE IS PROVIDED *AS IS*, WITHOUT WARRANTY OF ANY KIND, EXPRESS OR
# IMPLIED, INCLUDING BUT NOT LIMITED TO THE WARRANTIES OF MERCHANTABILITY,
# FITNESS FOR A PARTICULAR PURPOSE AND NONINFRINGEMENT. IN NO EVENT SHALL THE
# AUTHORS OR COPYRIGHT HOLDERS BE LIABLE FOR ANY CLAIM, DAMAGES OR OTHER
# LIABILITY, WHETHER IN AN ACTION OF CONTRACT, TORT OR OTHERWISE, ARISING
# FROM, OUT OF OR IN CONNECTION WITH THE SOFTWARE OR THE USE OR OTHER DEALINGS
# IN THE SOFTWARE.
#
# --------------------------------------------------------------------------

from setuptools import setup

setup(
    name='msrestazure',
    version='0.2.1',
    author='Microsoft Corporation',
    packages=['msrestazure'],
    url=('https://github.com/xingwu1/autorest/tree/python/'
         'ClientRuntimes/Python/msrestazure'),
    license='MIT License',
    description=('AutoRest swagger generator Python client runtime. '
                 'Azure-specific module.'),
    long_description=open('readme.rst').read(),
    classifiers=[
        'Development Status :: 4 - Beta',
        'Programming Language :: Python',
        'Programming Language :: Python :: 2',
        'Programming Language :: Python :: 2.7',
        'Programming Language :: Python :: 3',
        'Programming Language :: Python :: 3.3',
        'Programming Language :: Python :: 3.4',
        'Programming Language :: Python :: 3.5',
        'License :: OSI Approved :: MIT License',
        'Topic :: Software Development'],
    install_requires=[
        "msrest>=0.2.0"],
)
=======
﻿# --------------------------------------------------------------------------
#
# Copyright (c) Microsoft Corporation. All rights reserved.
#
# The MIT License (MIT)
#
# Permission is hereby granted, free of charge, to any person obtaining a copy
# of this software and associated documentation files (the ""Software""), to
# deal in the Software without restriction, including without limitation the
# rights to use, copy, modify, merge, publish, distribute, sublicense, and/or
# sell copies of the Software, and to permit persons to whom the Software is
# furnished to do so, subject to the following conditions:
#
# The above copyright notice and this permission notice shall be included in
# all copies or substantial portions of the Software.
#
# THE SOFTWARE IS PROVIDED *AS IS*, WITHOUT WARRANTY OF ANY KIND, EXPRESS OR
# IMPLIED, INCLUDING BUT NOT LIMITED TO THE WARRANTIES OF MERCHANTABILITY,
# FITNESS FOR A PARTICULAR PURPOSE AND NONINFRINGEMENT. IN NO EVENT SHALL THE
# AUTHORS OR COPYRIGHT HOLDERS BE LIABLE FOR ANY CLAIM, DAMAGES OR OTHER
# LIABILITY, WHETHER IN AN ACTION OF CONTRACT, TORT OR OTHERWISE, ARISING
# FROM, OUT OF OR IN CONNECTION WITH THE SOFTWARE OR THE USE OR OTHER DEALINGS
# IN THE SOFTWARE.
#
# --------------------------------------------------------------------------

from setuptools import setup

setup(
    name='msrestazure',
    version='0.3.0',
    author='Microsoft Corporation',
    packages=['msrestazure'],
    url=('https://github.com/xingwu1/autorest/tree/python/'
         'ClientRuntimes/Python/msrestazure'),
    license='MIT License',
    description=('AutoRest swagger generator Python client runtime. '
                 'Azure-specific module.'),
    long_description=open('readme.rst').read(),
    classifiers=[
        'Development Status :: 4 - Beta',
        'Programming Language :: Python',
        'Programming Language :: Python :: 2',
        'Programming Language :: Python :: 2.7',
        'Programming Language :: Python :: 3',
        'Programming Language :: Python :: 3.3',
        'Programming Language :: Python :: 3.4',
        'Programming Language :: Python :: 3.5',
        'License :: OSI Approved :: MIT License',
        'Topic :: Software Development'],
    install_requires=[
        "msrest>=0.3.0"],
)
>>>>>>> f41092a5
<|MERGE_RESOLUTION|>--- conflicted
+++ resolved
@@ -1,58 +1,3 @@
-<<<<<<< HEAD
-﻿# --------------------------------------------------------------------------
-#
-# Copyright (c) Microsoft Corporation. All rights reserved.
-#
-# The MIT License (MIT)
-#
-# Permission is hereby granted, free of charge, to any person obtaining a copy
-# of this software and associated documentation files (the ""Software""), to
-# deal in the Software without restriction, including without limitation the
-# rights to use, copy, modify, merge, publish, distribute, sublicense, and/or
-# sell copies of the Software, and to permit persons to whom the Software is
-# furnished to do so, subject to the following conditions:
-#
-# The above copyright notice and this permission notice shall be included in
-# all copies or substantial portions of the Software.
-#
-# THE SOFTWARE IS PROVIDED *AS IS*, WITHOUT WARRANTY OF ANY KIND, EXPRESS OR
-# IMPLIED, INCLUDING BUT NOT LIMITED TO THE WARRANTIES OF MERCHANTABILITY,
-# FITNESS FOR A PARTICULAR PURPOSE AND NONINFRINGEMENT. IN NO EVENT SHALL THE
-# AUTHORS OR COPYRIGHT HOLDERS BE LIABLE FOR ANY CLAIM, DAMAGES OR OTHER
-# LIABILITY, WHETHER IN AN ACTION OF CONTRACT, TORT OR OTHERWISE, ARISING
-# FROM, OUT OF OR IN CONNECTION WITH THE SOFTWARE OR THE USE OR OTHER DEALINGS
-# IN THE SOFTWARE.
-#
-# --------------------------------------------------------------------------
-
-from setuptools import setup
-
-setup(
-    name='msrestazure',
-    version='0.2.1',
-    author='Microsoft Corporation',
-    packages=['msrestazure'],
-    url=('https://github.com/xingwu1/autorest/tree/python/'
-         'ClientRuntimes/Python/msrestazure'),
-    license='MIT License',
-    description=('AutoRest swagger generator Python client runtime. '
-                 'Azure-specific module.'),
-    long_description=open('readme.rst').read(),
-    classifiers=[
-        'Development Status :: 4 - Beta',
-        'Programming Language :: Python',
-        'Programming Language :: Python :: 2',
-        'Programming Language :: Python :: 2.7',
-        'Programming Language :: Python :: 3',
-        'Programming Language :: Python :: 3.3',
-        'Programming Language :: Python :: 3.4',
-        'Programming Language :: Python :: 3.5',
-        'License :: OSI Approved :: MIT License',
-        'Topic :: Software Development'],
-    install_requires=[
-        "msrest>=0.2.0"],
-)
-=======
 ﻿# --------------------------------------------------------------------------
 #
 # Copyright (c) Microsoft Corporation. All rights reserved.
@@ -105,5 +50,4 @@
         'Topic :: Software Development'],
     install_requires=[
         "msrest>=0.3.0"],
-)
->>>>>>> f41092a5
+)